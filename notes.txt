--- conflicted
+++ resolved
@@ -104,23 +104,4 @@
 Evaluation performance:
 + Stratified (maintaining the distribution) sampling, repeated hold-out sampling, K-fold validation (usually k=5, 10, stochastic process), bootstrap sampling, leave one out cross validation (deterministic process)
 + Accuracy, confusion matrix, recall, precision, F1-score
-<<<<<<< HEAD
- 
-=======
 
-Đối với trường hợp có quá nhiều biến cần kiểm tra thì chúng ta có thể đối chiếu với phân phối của dữ liệu lịch sử để xem xét những thay đổi của biến. Điều này rất quan trọng vì sự thay đổi của biến sẽ ảnh hưởng trực tiếp tới đầu ra của mô hình.
-
-Theo kinh nghiệm thì các nhãn thiểu số lại có thể là đặc trưng riêng của một nhãn đầu ra. Vì thế chúng ta có thể khảo sát thêm tỷ lệ giữa GOOD/BAD cách biệt như thế nào ở những nhãn này. Kết quả đánh giá chúng có thể giúp ta đưa ra một số kết luận hữu ích đối với phân loại nhãn.
-
-False positive: type I error -> chấp nhận 1 điều sai -> hậu quả vô cùng nghiêm trọng 
-
-False negative: type II error -> Bác bỏ 1 điều đúng -> hậu quả ít nghiêm trọng hơn type i
-
-recall thấp -> false negative nhiểu -> dự đoán quan sát positive thành negative 
-
-Bộ dữ liệu german credit có tính chất mất cân bằng nên chúng ta sẽ lựa chọn f-score thay cho accuracy. Hơn nữa trong mô tả của bộ dữ liệu đã qui định: It is worse to class a customer as good when they are bad (5), than it is to class a customer as bad when they are good (1). -----> refresh on the idea of class weight 
-
-
-
-
->>>>>>> e592efad
